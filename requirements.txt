numpy<2.0
pandas<2.0
geopandas>=0.10.2  #, <0.13           # Has additional dependencies (pandas, numpy, shapely, fiona, etc.), tested on 0.10.2
pint>=0.18          # May work on earlier versions but this is what it was tested on
<<<<<<< HEAD
dataretrieval #>=1.0, <1.0.5  # 1.0.5 will break datetime handling, <1.0 doesn't have required functions
=======
dataretrieval >=1.0, <1.0.5  # 1.0.5 will break datetime handling, <1.0 doesn't have required functions
>>>>>>> 6b9f5611
descartes>=1.1.0           # May be required for mapping in some jupyter notebooks
mapclassify>=2.4.0  # May be required for mapping in some jupyter notebooks
requests<|MERGE_RESOLUTION|>--- conflicted
+++ resolved
@@ -2,11 +2,7 @@
 pandas<2.0
 geopandas>=0.10.2  #, <0.13           # Has additional dependencies (pandas, numpy, shapely, fiona, etc.), tested on 0.10.2
 pint>=0.18          # May work on earlier versions but this is what it was tested on
-<<<<<<< HEAD
-dataretrieval #>=1.0, <1.0.5  # 1.0.5 will break datetime handling, <1.0 doesn't have required functions
-=======
 dataretrieval >=1.0, <1.0.5  # 1.0.5 will break datetime handling, <1.0 doesn't have required functions
->>>>>>> 6b9f5611
 descartes>=1.1.0           # May be required for mapping in some jupyter notebooks
 mapclassify>=2.4.0  # May be required for mapping in some jupyter notebooks
 requests